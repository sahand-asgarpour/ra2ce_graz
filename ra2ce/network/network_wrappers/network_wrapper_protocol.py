--- conflicted
+++ resolved
@@ -20,11 +20,7 @@
 """
 import logging
 import math
-<<<<<<< HEAD
-from typing import Protocol, runtime_checkable, Union, Optional
-=======
 from typing import Optional, Protocol, Union, runtime_checkable
->>>>>>> 59a3ba87
 
 from geopandas import GeoDataFrame
 from networkx import MultiGraph
