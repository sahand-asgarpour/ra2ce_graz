--- conflicted
+++ resolved
@@ -10,12 +10,6 @@
 import logging
 import sys
 
-<<<<<<< HEAD
-list_indirect_analyses = ['single_link_redundancy', 'multi_link_redundancy',
-                          'optimal_route_origin_destination', 'multi_link_origin_destination', 'losses',
-                          'optimal_route_origin_closest_destination', 'multi_link_origin_closest_destination']
-list_direct_analyses = ['direct', 'effectiveness_measures']
-=======
 
 def available_checks():
     """ List of available checks in Ra2ce """
@@ -35,7 +29,6 @@
 
 
 list_indirect_analyses, list_direct_analyses = available_checks()
->>>>>>> dc4bc006
 
 
 def input_validation(config):
