--- conflicted
+++ resolved
@@ -12,15 +12,15 @@
 import warnings
 from decimal import Decimal
 from statistics import mean
-from typing import Optional, Tuple, Union
+from typing import Tuple, Union
 
 import geojson
 import geopandas as gpd
 import networkx as nx
-import numpy as np
 import osmnx
 import pandas as pd
 import pyproj
+import numpy as np
 
 # Hazard overlay
 # from boltons.iterutils import pairwise
@@ -37,6 +37,7 @@
 from rasterio.mask import mask
 from shapely.geometry import LineString, MultiLineString, Point, box, shape
 from shapely.ops import linemerge, unary_union
+from typing import Optional
 
 
 def convert_unit(unit: str) -> Optional[float]:
@@ -48,20 +49,8 @@
     Returns:
         Optional[float]: The result of the conversion.
     """
-<<<<<<< HEAD
-    if unit == "centimeters":
-        conversion = 1.0 / 100  # meters
-    elif unit == "meters":
-        conversion = 1.0  # meters
-    elif unit == "feet":
-        conversion = 1.0 / 3.28084  # meters
-    else:
-        conversion = None
-    return conversion
-=======
     _conversion_dict = dict(centimeters=1/100, meters=1, feet=1/3.28084)
     return _conversion_dict.get(unit.lower(), None)
->>>>>>> de84f77e
 
 
 def drawProgressBar(percent, barLen=20):
@@ -516,7 +505,7 @@
                     )
 
                 # append row to merged gdf
-                add_idx = 0 if merged.empty else max(merged.index) + 1
+                add_idx = 0 if merged.empty else max(merged.index)+1
                 merged.loc[add_idx] = properties_dict
 
             elif line.equals(mline):
@@ -535,7 +524,7 @@
                             )
                         }
                     )
-                add_idx = 0 if merged.empty else max(merged.index) + 1
+                add_idx = 0 if merged.empty else max(merged.index)+1
                 merged.loc[add_idx] = properties_dict
 
     merged["length"] = merged["geometry"].apply(lambda x: line_length(x, crs_))
@@ -620,10 +609,7 @@
 
 
 def snap_endpoints_lines(
-    lines_gdf: gpd.GeoDataFrame,
-    max_dist: Union[int, float],
-    idName: str,
-    crs: pyproj.CRS,
+    lines_gdf: gpd.GeoDataFrame, max_dist: Union[int, float], idName: str, crs: pyproj.CRS
 ) -> gpd.GeoDataFrame:
     """Snap endpoints of lines with endpoints or vertices of other lines
     if they are at most max_dist apart. Choose the closest endpoint or vertice.
@@ -694,6 +680,7 @@
                     {
                         idName: max_id + 1,
                         "geometry": new_line,
+
                         "length": line_length(new_line, crs),
                     },
                     ignore_index=True,
@@ -942,18 +929,11 @@
 
                     # add the data with one part of the cut linestring
                     properties_dict.update(
-                        {
-                            idName: i,
-                            "geometry": newline,
-                            "length": line_length(newline, crs_),
-                        }
+                        {idName: i, "geometry": newline, "length": line_length(newline, crs_)}
                     )
                     to_add.append(properties_dict)
-                    logging.info(
-                        "cut line segment {} {}, added new line segment with {} {}".format(
-                            idName, i, idName, i
-                        )
-                    )
+                    logging.info("cut line segment {} {}, added new line segment with {} {}".format(idName, i,
+                                                                                                    idName, i))
                 else:
                     properties_dict = lines_gdf.loc[lines_gdf[idName] == i][
                         list_columns
@@ -966,11 +946,8 @@
                         }
                     )
                     to_add.append(properties_dict)
-                    logging.info(
-                        "cut line segment {} {}, added new line segment with {} {}".format(
-                            idName, i, idName, properties_dict[idName]
-                        )
-                    )
+                    logging.info("cut line segment {} {}, added new line segment with {} {}".format(idName, i,
+                                                                                                    idName, properties_dict[idName]))
                     max_id += 1
 
             # remove the original linestring that has been cut
@@ -993,7 +970,7 @@
     for i, d in enumerate(list_dist):
         # Subtract the previous distance from the current distance to cut the segments in the right way.
         if i > 0:
-            d = d - list_dist[i - 1]
+            d = d - list_dist[i-1]
 
         # cut the line at a distance d
         seg, current_line = cut(current_line, d)
@@ -1346,7 +1323,9 @@
     check = list(gdf.index)
     logging.info("Started creating unique ids...")
     if len(gdf[id_name].unique()) == len(check):
-        logging.info("Using the user-defined identifier field {}.".format(id_name))
+        logging.info(
+            "Using the user-defined identifier field {}.".format(id_name)
+        )
         return gdf, id_name
     else:
         gdf[new_id_name] = check
