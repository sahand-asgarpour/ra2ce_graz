from pathlib import Path

import geopandas as gpd
import networkx as nx
import pytest
from pyproj import CRS
from shapely.geometry import LineString, MultiLineString, Point

from ra2ce.graph.network_config_data.network_config_data import NetworkConfigData
from ra2ce.graph.network_wrappers.network_wrapper_protocol import NetworkWrapperProtocol
from ra2ce.graph.network_wrappers.vector_network_wrapper import VectorNetworkWrapper
from tests import test_data

_test_dir = test_data / "vector_network_wrapper"


class TestVectorNetworkWrapper:
    @pytest.fixture
    def points_gdf(self) -> gpd.GeoDataFrame:
        points = [Point(-122.3, 47.6), Point(-122.2, 47.5), Point(-122.1, 47.6)]
        return gpd.GeoDataFrame(geometry=points, crs=4326)

    @pytest.fixture
    def lines_gdf(self) -> gpd.GeoDataFrame:
        points = [Point(-122.3, 47.6), Point(-122.2, 47.5), Point(-122.1, 47.6)]
        lines = [LineString([points[0], points[1]]), LineString([points[1], points[2]])]
        return gpd.GeoDataFrame(geometry=lines, crs=4326)

    @pytest.fixture
    def mock_graph(self):
        points = [(-122.3, 47.6), (-122.2, 47.5), (-122.1, 47.6)]
        lines = [(points[0], points[1]), (points[1], points[2])]

        graph = nx.Graph(crs=4326)
        for point in points:
            graph.add_node(point, geometry=Point(point))
        for line in lines:
            graph.add_edge(
                line[0], line[1], geometry=LineString([Point(line[0]), Point(line[1])])
            )

        return graph

    def test_initialize(self):
        # 1. Define test data.
        _config_data = NetworkConfigData()
        _config_data.network.primary_file = [Path("dummy_primary")]
        _config_data.network.directed = False
        _config_data.origins_destinations.region = Path("dummy_region")

        # 2. Run test.
        _wrapper = VectorNetworkWrapper(_config_data)

        # 3. Verify expectations.
        assert isinstance(_wrapper, VectorNetworkWrapper)
        assert isinstance(_wrapper, NetworkWrapperProtocol)
        assert _wrapper.primary_files == _config_data.network.primary_file
        assert _wrapper.region_path == _config_data.origins_destinations.region
        assert _wrapper.crs.to_epsg() == 4326

    @pytest.fixture
    def _valid_wrapper(self) -> VectorNetworkWrapper:
        _network_dir = _test_dir.joinpath("static", "network")
        _config_data = NetworkConfigData()
        _config_data.network.primary_file = [
            _network_dir.joinpath("_test_lines.geojson")
        ]
        _config_data.network.directed = False
        _config_data.origins_destinations.region = None
        _config_data.crs = CRS.from_user_input(4326)
        yield VectorNetworkWrapper(
            config_data=_config_data,
        )

    def test_read_vector_to_project_region_and_crs(
        self, _valid_wrapper: VectorNetworkWrapper
    ):
        # Given
        assert not _valid_wrapper.directed

        # When
        vector = _valid_wrapper._read_vector_to_project_region_and_crs()

        # Then
        assert isinstance(vector, gpd.GeoDataFrame)

    def test_read_vector_to_project_region_and_crs_with_region(
        self, _valid_wrapper: VectorNetworkWrapper
    ):
        # Given
<<<<<<< HEAD
        _valid_wrapper.region_path = _test_dir / "_test_polygon.geojson"
        _expected_region = gpd.read_file(_valid_wrapper.region_path, engine="pyogrio")
=======
        _valid_wrapper.region_path = _test_dir.joinpath("_test_polygon.geojson")
        _expected_region = gpd.read_file(_valid_wrapper.region_path)
>>>>>>> ae159ce3
        assert isinstance(_expected_region, gpd.GeoDataFrame)

        # When
        vector = _valid_wrapper._read_vector_to_project_region_and_crs()

        # Then
        assert vector.crs == _expected_region.crs
        assert _expected_region.covers(vector.unary_union).all()

    @pytest.mark.parametrize(
        "region_path",
        [
            pytest.param(None, id="No region"),
            pytest.param(_test_dir / "_test_polygon.geojson", id="With region"),
        ],
    )
    def test_get_network_from_vector(
        self, _valid_wrapper: VectorNetworkWrapper, region_path: Path
    ):
        # Given
        _valid_wrapper.region_path = region_path

        # When
        graph, edges = _valid_wrapper.get_network()

        # Then
        assert isinstance(graph, nx.MultiGraph)
        assert isinstance(edges, gpd.GeoDataFrame)

    def test_clean_vector(self, lines_gdf: gpd.GeoDataFrame):
        # Given
        gdf1 = VectorNetworkWrapper.explode_and_deduplicate_geometries(lines_gdf)

        # When
        gdf2 = VectorNetworkWrapper.clean_vector(
            lines_gdf
        )  # for now cleanup only does the above

        # Then
        assert gdf1.equals(gdf2)

    def test_get_indirect_graph_from_vector(self, lines_gdf: gpd.GeoDataFrame):
        # When
        graph = VectorNetworkWrapper.get_indirect_graph_from_vector(lines_gdf)

        # Then
        assert graph.nodes(data="geometry") is not None
        assert graph.edges(data="geometry") is not None
        assert graph.graph["crs"] == lines_gdf.crs
        assert isinstance(graph, nx.Graph) and not isinstance(graph, nx.DiGraph)

    def test_get_direct_graph_from_vector(self, lines_gdf: gpd.GeoDataFrame):
        # When
        graph = VectorNetworkWrapper.get_direct_graph_from_vector(lines_gdf)

        # Then
        assert isinstance(graph, nx.DiGraph)

    def test_get_network_edges_and_nodes_from_graph(
        self, mock_graph, points_gdf, lines_gdf
    ):
        # When
        edges, nodes = VectorNetworkWrapper.get_network_edges_and_nodes_from_graph(
            mock_graph
        )

        # Then
        assert edges.geometry.equals(lines_gdf.geometry)
        assert nodes.geometry.equals(points_gdf.geometry)
        assert set(["node_A", "node_B", "edge_fid"]).issubset(edges.columns)
        assert set(["node_fid"]).issubset(nodes.columns)

    def test_explode_and_deduplicate_geometries(self, lines_gdf):
        # Given
        multi_lines = lines_gdf.geometry.apply(lambda x: MultiLineString([x]))

        # When
        gdf = VectorNetworkWrapper.explode_and_deduplicate_geometries(multi_lines)

        # Then
        assert isinstance(gdf.geometry.iloc[0], LineString)<|MERGE_RESOLUTION|>--- conflicted
+++ resolved
@@ -88,13 +88,8 @@
         self, _valid_wrapper: VectorNetworkWrapper
     ):
         # Given
-<<<<<<< HEAD
-        _valid_wrapper.region_path = _test_dir / "_test_polygon.geojson"
+        _valid_wrapper.region_path = _test_dir.joinpath("_test_polygon.geojson")
         _expected_region = gpd.read_file(_valid_wrapper.region_path, engine="pyogrio")
-=======
-        _valid_wrapper.region_path = _test_dir.joinpath("_test_polygon.geojson")
-        _expected_region = gpd.read_file(_valid_wrapper.region_path)
->>>>>>> ae159ce3
         assert isinstance(_expected_region, gpd.GeoDataFrame)
 
         # When
