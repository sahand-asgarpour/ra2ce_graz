--- conflicted
+++ resolved
@@ -1,9 +1,5 @@
 import shutil
-<<<<<<< HEAD
-=======
 from typing import Iterator
-
->>>>>>> 317fed04
 import pytest
 
 from ra2ce.graph.networks import Network
