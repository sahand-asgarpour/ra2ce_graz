name: igraph
channels:
  - conda-forge
  - defaults
dependencies:
<<<<<<< HEAD
  - abseil-cpp=20200225.2=ha925a31_2
  - affine=2.3.0=py_0
  - argon2-cffi=20.1.0=py38h294d835_2
  - arrow-cpp=2.0.0=py38h647f3f1_6_cpu
  - async_generator=1.10=py_0
  - attrs=20.3.0=pyhd3deb0d_0
  - aws-c-common=0.4.59=h8ffe710_1
  - aws-c-event-stream=0.1.6=hb4e73fc_6
  - aws-checksums=0.1.10=h6f0a1a5_0
  - aws-sdk-cpp=1.8.70=he2782d2_1
  - backcall=0.2.0=pyh9f0ad1d_0
  - backports=1.0=py_2
  - backports.functools_lru_cache=1.6.1=py_0
  - bleach=3.2.1=pyh9f0ad1d_0
  - bokeh=2.2.3=py38haa244fe_0
  - boost-cpp=1.74.0=h54f0996_1
  - branca=0.4.1=py_0
  - brotli=1.0.9=ha925a31_3
  - brotlipy=0.7.0=py38hab1e662_1001
  - bzip2=1.0.8=h8ffe710_4
  - c-ares=1.17.1=h8ffe710_0
  - ca-certificates=2021.5.30=h5b45459_0
  - cairo=1.16.0=hd28d34b_1006
  - cartopy=0.18.0=py38h5ec0ca1_5
  - certifi=2021.5.30=py38haa244fe_0
  - cffi=1.14.4=py38hd8c33c5_1
  - cfitsio=3.470=h0af3d06_7
  - chardet=3.0.4=py38h9bdc248_1008
  - click=7.1.2=pyh9f0ad1d_0
  - click-plugins=1.1.1=py_0
  - cligj=0.7.1=pyhd8ed1ab_0
  - cloudpickle=1.6.0=py_0
  - colorama=0.4.4=pyh9f0ad1d_0
  - contextily=1.0.1=py_0
  - cryptography=3.2.1=py38hd8c33c5_0
  - curl=7.71.1=h4b64cdc_8
  - cycler=0.10.0=py_2
  - cytoolz=0.11.0=py38h294d835_1
  - dask=2.30.0=py_0
  - dask-core=2.30.0=py_0
  - decorator=4.4.2=py_0
  - defusedxml=0.6.0=py_0
  - descartes=1.1.0=py_4
  - dill=0.3.3=pyhd8ed1ab_0
  - distributed=2.30.1=py38haa244fe_0
  - entrypoints=0.3=pyhd8ed1ab_1003
  - et_xmlfile=1.0.1=py_1001
  - expat=2.2.9=h33f27b4_2
  - feather-format=0.4.1=pyh9f0ad1d_0
  - fiona=1.8.18=py38h60f4e94_0
  - folium=0.11.0=py_0
  - freetype=2.10.4=h546665d_0
  - freexl=1.0.5=hd288d7e_1002
  - fsspec=0.8.4=py_0
  - future=0.18.2=py38haa244fe_3
  - gdal=3.1.4=py38h8f7194f_0
  - geographiclib=1.50=py_0
  - geojson=2.5.0=py_0
  - geopandas=0.8.1=py_0
  - geopy=2.0.0=pyh9f0ad1d_0
  - geos=3.8.1=he025d50_0
  - geotiff=1.6.0=h8884d1a_3
  - gettext=0.19.8.1=h1a89ca6_1005
  - gflags=2.2.2=ha925a31_1004
  - glib=2.66.3=h0e60522_1
  - glog=0.4.0=h0174b99_3
  - grpc-cpp=1.33.2=h59b151f_1
  - hdf4=4.2.13=hf8e6fe8_1003
  - hdf5=1.10.6=nompi_h5268f04_1112
  - heapdict=1.0.1=py_0
  - icu=67.1=h33f27b4_0
  - idna=2.10=pyh9f0ad1d_0
  - importlib-metadata=3.1.1=pyhd8ed1ab_0
  - importlib_metadata=3.1.1=hd8ed1ab_0
  - intel-openmp=2020.3=h57928b3_311
  - ipykernel=5.3.4=py38h7b7c402_1
  - ipython=7.19.0=py38hc5df569_1
  - ipython_genutils=0.2.0=py_1
  - ipywidgets=7.5.1=pyh9f0ad1d_1
  - jdcal=1.4.1=py_0
  - jedi=0.17.2=py38haa244fe_1
  - jinja2=2.11.2=pyh9f0ad1d_0
  - joblib=0.17.0=py_0
  - jpeg=9d=h8ffe710_0
  - json5=0.9.5=pyh9f0ad1d_0
  - jsonschema=3.2.0=py_2
  - jupyter=1.0.0=py_2
  - jupyter_client=6.1.7=py_0
  - jupyter_console=6.2.0=py_0
  - jupyter_core=4.7.0=py38haa244fe_0
  - jupyterlab=2.2.9=py_0
  - jupyterlab_pygments=0.1.2=pyh9f0ad1d_0
  - jupyterlab_server=1.2.0=py_0
  - kealib=1.4.13=h3b59ab9_1
  - kiwisolver=1.3.1=py38hbd9d945_0
  - krb5=1.17.2=hbae68bd_0
  - libblas=3.8.0=21_mkl
  - libcblas=3.8.0=21_mkl
  - libclang=10.0.1=default_hf44288c_1
  - libcurl=7.71.1=h4b64cdc_8
  - libffi=3.3=h0e60522_1
  - libflang=5.0.0=h6538335_20180525
  - libgdal=3.1.4=h0e5aa5a_0
  - libglib=2.66.3=h8c8e623_1
  - libiconv=1.16=he774522_0
  - libkml=1.3.0=he9e54da_1012
  - liblapack=3.8.0=21_mkl
  - libnetcdf=4.7.4=nompi_h2ee746f_106
  - libpng=1.6.37=h1d00b33_2
  - libpq=12.3=hd9aa61d_2
  - libprotobuf=3.13.0.1=h200bbdf_0
  - libsodium=1.0.18=h8d14728_1
  - libspatialindex=1.9.3=he025d50_3
  - libspatialite=5.0.0=hf693123_0
  - libssh2=1.9.0=hb06d900_5
  - libthrift=0.13.0=hdfef310_6
  - libtiff=4.1.0=hc10be44_6
  - libutf8proc=2.6.0=hcb41399_0
  - libwebp-base=1.1.0=h8ffe710_3
  - libxml2=2.9.10=h1006b36_2
  - llvm-meta=5.0.0=0
  - locket=0.2.0=py_2
  - lz4-c=1.9.2=h62dcd97_2
  - m2w64-gcc-libgfortran=5.3.0=6
  - m2w64-gcc-libs=5.3.0=7
  - m2w64-gcc-libs-core=5.3.0=7
  - m2w64-gmp=6.1.0=2
  - m2w64-libwinpthread-git=5.0.0.4634.697f757=2
  - markupsafe=1.1.1=py38hab1e662_2
  - matplotlib=3.3.3=py38haa244fe_0
  - matplotlib-base=3.3.3=py38h34ddff4_0
  - mercantile=1.1.6=pyh9f0ad1d_0
  - mistune=0.8.4=py38h294d835_1002
  - mkl=2020.4=hb70f87d_311
  - msgpack-python=1.0.0=py38hbd9d945_2
  - msys2-conda-epoch=20160418=1
  - multiprocess=0.70.11.1=py38h294d835_0
  - munch=2.5.0=py_0
  - nbclient=0.5.1=py_0
  - nbconvert=6.0.7=py38haa244fe_3
  - nbformat=5.0.8=py_0
  - nest-asyncio=1.4.3=pyhd8ed1ab_0
  - networkx=2.5=py_0
  - notebook=6.1.5=py38haa244fe_0
  - numpy=1.19.4=py38h0cc643e_1
  - olefile=0.46=pyh9f0ad1d_1
  - openjpeg=2.3.1=h57dd2e7_3
  - openmp=5.0.0=vc14_1
  - openpyxl=3.0.5=py_0
  - openssl=1.1.1k=h8ffe710_0
  - osmnx=0.16.2=pyhd3deb0d_0
  - packaging=20.4=pyh9f0ad1d_0
  - pandas=1.1.4=py38h4c96930_0
  - pandoc=2.11.2=h8ffe710_0
  - pandocfilters=1.4.2=py_1
  - parquet-cpp=1.5.1=2
  - parso=0.7.1=pyh9f0ad1d_0
  - partd=1.1.0=py_0
  - pathos=0.2.7=pyhd3deb0d_0
  - patsy=0.5.1=py_0
  - pcre=8.44=ha925a31_0
  - pickleshare=0.7.5=py_1003
  - pillow=8.0.1=py38hd8d9125_0
  - pip=20.3=pyhd8ed1ab_0
  - pixman=0.40.0=h8ffe710_0
  - plotly=4.14.1=pyhd3deb0d_0
  - poppler=0.89.0=h5d62644_1
  - poppler-data=0.4.10=0
  - postgresql=12.3=he14cc48_2
  - pox=0.2.9=pyhd3deb0d_0
  - ppft=1.6.6.3=pyhd3deb0d_0
  - proj=7.1.1=h7d85306_3
  - prometheus_client=0.9.0=pyhd3deb0d_0
  - prompt-toolkit=3.0.8=pyha770c72_0
  - prompt_toolkit=3.0.8=hd8ed1ab_0
  - psutil=5.7.3=py38hab1e662_0
  - pyarrow=2.0.0=py38ha37a76c_6_cpu
  - pycairo=1.20.0=py38h7e31434_1
  - pycparser=2.20=pyh9f0ad1d_2
  - pygeos=0.8=py38h9764186_1
  - pygments=2.7.2=py_0
  - pyopenssl=20.0.0=pyhd8ed1ab_0
  - pyparsing=2.4.7=pyh9f0ad1d_0
  - pyproj=2.6.1.post1=py38hbdc76b6_3
  - pyqt=5.12.3=py38h7ae7562_4
  - pyrsistent=0.17.3=py38h294d835_1
  - pyshp=2.1.2=pyh9f0ad1d_0
  - pysocks=1.7.1=py38h9bdc248_2
  - python=3.8.6=h7840368_1_cpython
  - python-dateutil=2.8.1=py_0
  - python-igraph=0.8.3=py38h0d6bca7_2
  - python_abi=3.8=1_cp38
  - pytz=2020.4=pyhd8ed1ab_0
  - pywin32=228=py38h1e8a9f7_0
  - pywinpty=0.5.7=py38h32f6830_1
  - pyyaml=5.3.1=py38hab1e662_1
  - pyzmq=20.0.0=py38h7a0e47e_1
  - qt=5.12.9=hb2cf2c5_0
  - qtconsole=5.0.1=pyhd8ed1ab_0
  - qtpy=1.9.0=py_0
  - rasterio=1.1.8=py38h5653988_0
  - rasterstats=0.14.0=py_0
  - re2=2020.11.01=h0e60522_0
  - requests=2.25.0=pyhd3deb0d_0
  - retrying=1.3.3=py_2
  - rioxarray=0.1.1=pyhd8ed1ab_0
  - rtree=0.9.4=py38h8b54edf_2
  - scikit-learn=0.24.0=py38ha09990b_0
  - scipy=1.5.3=py38h5f893b4_0
  - seaborn=0.11.0=h57928b3_1
  - seaborn-base=0.11.0=pyhd8ed1ab_1
  - send2trash=1.5.0=py_0
  - setuptools=49.6.0=py38h9bdc248_2
  - shapely=1.7.1=py38hc96c142_1
  - simplejson=3.17.2=py38h1e8a9f7_1
  - six=1.15.0=pyh9f0ad1d_0
  - snappy=1.1.8=ha925a31_3
  - snuggs=1.4.7=py_0
  - sortedcontainers=2.3.0=pyhd8ed1ab_0
  - sqlite=3.33.0=he774522_1
  - statsmodels=0.12.1=py38h347fdf6_1
  - tblib=1.6.0=py_0
  - terminado=0.9.1=py38haa244fe_1
  - testpath=0.4.4=py_0
  - texttable=1.6.3=pyh9f0ad1d_0
  - threadpoolctl=2.1.0=pyh5ca1d4c_0
  - tiledb=2.1.3=h968eb34_0
  - tk=8.6.10=he774522_1
  - toolz=0.11.1=py_0
  - tornado=6.1=py38h294d835_0
  - tqdm=4.61.2=pyhd8ed1ab_1
  - traitlets=5.0.5=py_0
  - typing_extensions=3.7.4.3=py_0
  - urllib3=1.25.11=py_0
  - vc=14.1=h869be7e_1
  - vs2015_runtime=14.16.27012=h30e32a0_2
  - wcwidth=0.2.5=pyh9f0ad1d_2
  - webencodings=0.5.1=py_1
  - wheel=0.36.0=pyhd3deb0d_0
  - widgetsnbextension=3.5.1=py38haa244fe_4
  - win_inet_pton=1.1.0=py38h32f6830_1
  - wincertstore=0.2=py38h32f6830_1005
  - winpty=0.4.3=4
  - xarray=0.19.0=pyhd8ed1ab_1
  - xerces-c=3.2.3=ha925a31_1
  - xlrd=1.2.0=pyh9f0ad1d_1
  - xz=5.2.5=h62dcd97_1
  - yaml=0.2.5=he774522_0
  - zeromq=4.3.3=h0e60522_3
  - zict=2.0.0=py_0
  - zipp=3.4.0=py_0
  - zlib=1.2.11=h62dcd97_1010
  - zstd=1.4.5=h1f3a1b7_2
  - pip:
    - pyqt5-sip==4.19.18
    - pyqtchart==5.12
    - pyqtwebengine==5.12.1
prefix: C:\Users\groen_fe\.conda\envs\igraph

=======
  - osmnx=0.16.2
  - scipy=1.5.3
  - tqdm=4.61.2
  - click=7.1.2
  - geopy=2.0.0
  - networkx=2.5
  - numpy=1.19.4
  - gdal=3.1.4
  - bokeh=2.2.3
  - cartopy=0.18.0
  - fiona=1.8.18
  - geojson=2.5.0
  - geopandas=0.8.1
  - geos=3.8.1
  - matplotlib=3.3.3
  - pandas=1.1.4
  - python-igraph=0.8.3
  - rasterio=1.1.8
  - rioxarray=0.1.1
  - rtree=0.9.4
  - scikit-learn=0.24.0
  - shapely=1.7
  - setuptools=49.6.0
  - shapely=1.7.1
  - xarray=0.19.0
  - xlrd=1.2.0

>>>>>>> 0da7dbaa
<|MERGE_RESOLUTION|>--- conflicted
+++ resolved
@@ -1,294 +1,31 @@
-name: igraph
-channels:
-  - conda-forge
-  - defaults
-dependencies:
-<<<<<<< HEAD
-  - abseil-cpp=20200225.2=ha925a31_2
-  - affine=2.3.0=py_0
-  - argon2-cffi=20.1.0=py38h294d835_2
-  - arrow-cpp=2.0.0=py38h647f3f1_6_cpu
-  - async_generator=1.10=py_0
-  - attrs=20.3.0=pyhd3deb0d_0
-  - aws-c-common=0.4.59=h8ffe710_1
-  - aws-c-event-stream=0.1.6=hb4e73fc_6
-  - aws-checksums=0.1.10=h6f0a1a5_0
-  - aws-sdk-cpp=1.8.70=he2782d2_1
-  - backcall=0.2.0=pyh9f0ad1d_0
-  - backports=1.0=py_2
-  - backports.functools_lru_cache=1.6.1=py_0
-  - bleach=3.2.1=pyh9f0ad1d_0
-  - bokeh=2.2.3=py38haa244fe_0
-  - boost-cpp=1.74.0=h54f0996_1
-  - branca=0.4.1=py_0
-  - brotli=1.0.9=ha925a31_3
-  - brotlipy=0.7.0=py38hab1e662_1001
-  - bzip2=1.0.8=h8ffe710_4
-  - c-ares=1.17.1=h8ffe710_0
-  - ca-certificates=2021.5.30=h5b45459_0
-  - cairo=1.16.0=hd28d34b_1006
-  - cartopy=0.18.0=py38h5ec0ca1_5
-  - certifi=2021.5.30=py38haa244fe_0
-  - cffi=1.14.4=py38hd8c33c5_1
-  - cfitsio=3.470=h0af3d06_7
-  - chardet=3.0.4=py38h9bdc248_1008
-  - click=7.1.2=pyh9f0ad1d_0
-  - click-plugins=1.1.1=py_0
-  - cligj=0.7.1=pyhd8ed1ab_0
-  - cloudpickle=1.6.0=py_0
-  - colorama=0.4.4=pyh9f0ad1d_0
-  - contextily=1.0.1=py_0
-  - cryptography=3.2.1=py38hd8c33c5_0
-  - curl=7.71.1=h4b64cdc_8
-  - cycler=0.10.0=py_2
-  - cytoolz=0.11.0=py38h294d835_1
-  - dask=2.30.0=py_0
-  - dask-core=2.30.0=py_0
-  - decorator=4.4.2=py_0
-  - defusedxml=0.6.0=py_0
-  - descartes=1.1.0=py_4
-  - dill=0.3.3=pyhd8ed1ab_0
-  - distributed=2.30.1=py38haa244fe_0
-  - entrypoints=0.3=pyhd8ed1ab_1003
-  - et_xmlfile=1.0.1=py_1001
-  - expat=2.2.9=h33f27b4_2
-  - feather-format=0.4.1=pyh9f0ad1d_0
-  - fiona=1.8.18=py38h60f4e94_0
-  - folium=0.11.0=py_0
-  - freetype=2.10.4=h546665d_0
-  - freexl=1.0.5=hd288d7e_1002
-  - fsspec=0.8.4=py_0
-  - future=0.18.2=py38haa244fe_3
-  - gdal=3.1.4=py38h8f7194f_0
-  - geographiclib=1.50=py_0
-  - geojson=2.5.0=py_0
-  - geopandas=0.8.1=py_0
-  - geopy=2.0.0=pyh9f0ad1d_0
-  - geos=3.8.1=he025d50_0
-  - geotiff=1.6.0=h8884d1a_3
-  - gettext=0.19.8.1=h1a89ca6_1005
-  - gflags=2.2.2=ha925a31_1004
-  - glib=2.66.3=h0e60522_1
-  - glog=0.4.0=h0174b99_3
-  - grpc-cpp=1.33.2=h59b151f_1
-  - hdf4=4.2.13=hf8e6fe8_1003
-  - hdf5=1.10.6=nompi_h5268f04_1112
-  - heapdict=1.0.1=py_0
-  - icu=67.1=h33f27b4_0
-  - idna=2.10=pyh9f0ad1d_0
-  - importlib-metadata=3.1.1=pyhd8ed1ab_0
-  - importlib_metadata=3.1.1=hd8ed1ab_0
-  - intel-openmp=2020.3=h57928b3_311
-  - ipykernel=5.3.4=py38h7b7c402_1
-  - ipython=7.19.0=py38hc5df569_1
-  - ipython_genutils=0.2.0=py_1
-  - ipywidgets=7.5.1=pyh9f0ad1d_1
-  - jdcal=1.4.1=py_0
-  - jedi=0.17.2=py38haa244fe_1
-  - jinja2=2.11.2=pyh9f0ad1d_0
-  - joblib=0.17.0=py_0
-  - jpeg=9d=h8ffe710_0
-  - json5=0.9.5=pyh9f0ad1d_0
-  - jsonschema=3.2.0=py_2
-  - jupyter=1.0.0=py_2
-  - jupyter_client=6.1.7=py_0
-  - jupyter_console=6.2.0=py_0
-  - jupyter_core=4.7.0=py38haa244fe_0
-  - jupyterlab=2.2.9=py_0
-  - jupyterlab_pygments=0.1.2=pyh9f0ad1d_0
-  - jupyterlab_server=1.2.0=py_0
-  - kealib=1.4.13=h3b59ab9_1
-  - kiwisolver=1.3.1=py38hbd9d945_0
-  - krb5=1.17.2=hbae68bd_0
-  - libblas=3.8.0=21_mkl
-  - libcblas=3.8.0=21_mkl
-  - libclang=10.0.1=default_hf44288c_1
-  - libcurl=7.71.1=h4b64cdc_8
-  - libffi=3.3=h0e60522_1
-  - libflang=5.0.0=h6538335_20180525
-  - libgdal=3.1.4=h0e5aa5a_0
-  - libglib=2.66.3=h8c8e623_1
-  - libiconv=1.16=he774522_0
-  - libkml=1.3.0=he9e54da_1012
-  - liblapack=3.8.0=21_mkl
-  - libnetcdf=4.7.4=nompi_h2ee746f_106
-  - libpng=1.6.37=h1d00b33_2
-  - libpq=12.3=hd9aa61d_2
-  - libprotobuf=3.13.0.1=h200bbdf_0
-  - libsodium=1.0.18=h8d14728_1
-  - libspatialindex=1.9.3=he025d50_3
-  - libspatialite=5.0.0=hf693123_0
-  - libssh2=1.9.0=hb06d900_5
-  - libthrift=0.13.0=hdfef310_6
-  - libtiff=4.1.0=hc10be44_6
-  - libutf8proc=2.6.0=hcb41399_0
-  - libwebp-base=1.1.0=h8ffe710_3
-  - libxml2=2.9.10=h1006b36_2
-  - llvm-meta=5.0.0=0
-  - locket=0.2.0=py_2
-  - lz4-c=1.9.2=h62dcd97_2
-  - m2w64-gcc-libgfortran=5.3.0=6
-  - m2w64-gcc-libs=5.3.0=7
-  - m2w64-gcc-libs-core=5.3.0=7
-  - m2w64-gmp=6.1.0=2
-  - m2w64-libwinpthread-git=5.0.0.4634.697f757=2
-  - markupsafe=1.1.1=py38hab1e662_2
-  - matplotlib=3.3.3=py38haa244fe_0
-  - matplotlib-base=3.3.3=py38h34ddff4_0
-  - mercantile=1.1.6=pyh9f0ad1d_0
-  - mistune=0.8.4=py38h294d835_1002
-  - mkl=2020.4=hb70f87d_311
-  - msgpack-python=1.0.0=py38hbd9d945_2
-  - msys2-conda-epoch=20160418=1
-  - multiprocess=0.70.11.1=py38h294d835_0
-  - munch=2.5.0=py_0
-  - nbclient=0.5.1=py_0
-  - nbconvert=6.0.7=py38haa244fe_3
-  - nbformat=5.0.8=py_0
-  - nest-asyncio=1.4.3=pyhd8ed1ab_0
-  - networkx=2.5=py_0
-  - notebook=6.1.5=py38haa244fe_0
-  - numpy=1.19.4=py38h0cc643e_1
-  - olefile=0.46=pyh9f0ad1d_1
-  - openjpeg=2.3.1=h57dd2e7_3
-  - openmp=5.0.0=vc14_1
-  - openpyxl=3.0.5=py_0
-  - openssl=1.1.1k=h8ffe710_0
-  - osmnx=0.16.2=pyhd3deb0d_0
-  - packaging=20.4=pyh9f0ad1d_0
-  - pandas=1.1.4=py38h4c96930_0
-  - pandoc=2.11.2=h8ffe710_0
-  - pandocfilters=1.4.2=py_1
-  - parquet-cpp=1.5.1=2
-  - parso=0.7.1=pyh9f0ad1d_0
-  - partd=1.1.0=py_0
-  - pathos=0.2.7=pyhd3deb0d_0
-  - patsy=0.5.1=py_0
-  - pcre=8.44=ha925a31_0
-  - pickleshare=0.7.5=py_1003
-  - pillow=8.0.1=py38hd8d9125_0
-  - pip=20.3=pyhd8ed1ab_0
-  - pixman=0.40.0=h8ffe710_0
-  - plotly=4.14.1=pyhd3deb0d_0
-  - poppler=0.89.0=h5d62644_1
-  - poppler-data=0.4.10=0
-  - postgresql=12.3=he14cc48_2
-  - pox=0.2.9=pyhd3deb0d_0
-  - ppft=1.6.6.3=pyhd3deb0d_0
-  - proj=7.1.1=h7d85306_3
-  - prometheus_client=0.9.0=pyhd3deb0d_0
-  - prompt-toolkit=3.0.8=pyha770c72_0
-  - prompt_toolkit=3.0.8=hd8ed1ab_0
-  - psutil=5.7.3=py38hab1e662_0
-  - pyarrow=2.0.0=py38ha37a76c_6_cpu
-  - pycairo=1.20.0=py38h7e31434_1
-  - pycparser=2.20=pyh9f0ad1d_2
-  - pygeos=0.8=py38h9764186_1
-  - pygments=2.7.2=py_0
-  - pyopenssl=20.0.0=pyhd8ed1ab_0
-  - pyparsing=2.4.7=pyh9f0ad1d_0
-  - pyproj=2.6.1.post1=py38hbdc76b6_3
-  - pyqt=5.12.3=py38h7ae7562_4
-  - pyrsistent=0.17.3=py38h294d835_1
-  - pyshp=2.1.2=pyh9f0ad1d_0
-  - pysocks=1.7.1=py38h9bdc248_2
-  - python=3.8.6=h7840368_1_cpython
-  - python-dateutil=2.8.1=py_0
-  - python-igraph=0.8.3=py38h0d6bca7_2
-  - python_abi=3.8=1_cp38
-  - pytz=2020.4=pyhd8ed1ab_0
-  - pywin32=228=py38h1e8a9f7_0
-  - pywinpty=0.5.7=py38h32f6830_1
-  - pyyaml=5.3.1=py38hab1e662_1
-  - pyzmq=20.0.0=py38h7a0e47e_1
-  - qt=5.12.9=hb2cf2c5_0
-  - qtconsole=5.0.1=pyhd8ed1ab_0
-  - qtpy=1.9.0=py_0
-  - rasterio=1.1.8=py38h5653988_0
-  - rasterstats=0.14.0=py_0
-  - re2=2020.11.01=h0e60522_0
-  - requests=2.25.0=pyhd3deb0d_0
-  - retrying=1.3.3=py_2
-  - rioxarray=0.1.1=pyhd8ed1ab_0
-  - rtree=0.9.4=py38h8b54edf_2
-  - scikit-learn=0.24.0=py38ha09990b_0
-  - scipy=1.5.3=py38h5f893b4_0
-  - seaborn=0.11.0=h57928b3_1
-  - seaborn-base=0.11.0=pyhd8ed1ab_1
-  - send2trash=1.5.0=py_0
-  - setuptools=49.6.0=py38h9bdc248_2
-  - shapely=1.7.1=py38hc96c142_1
-  - simplejson=3.17.2=py38h1e8a9f7_1
-  - six=1.15.0=pyh9f0ad1d_0
-  - snappy=1.1.8=ha925a31_3
-  - snuggs=1.4.7=py_0
-  - sortedcontainers=2.3.0=pyhd8ed1ab_0
-  - sqlite=3.33.0=he774522_1
-  - statsmodels=0.12.1=py38h347fdf6_1
-  - tblib=1.6.0=py_0
-  - terminado=0.9.1=py38haa244fe_1
-  - testpath=0.4.4=py_0
-  - texttable=1.6.3=pyh9f0ad1d_0
-  - threadpoolctl=2.1.0=pyh5ca1d4c_0
-  - tiledb=2.1.3=h968eb34_0
-  - tk=8.6.10=he774522_1
-  - toolz=0.11.1=py_0
-  - tornado=6.1=py38h294d835_0
-  - tqdm=4.61.2=pyhd8ed1ab_1
-  - traitlets=5.0.5=py_0
-  - typing_extensions=3.7.4.3=py_0
-  - urllib3=1.25.11=py_0
-  - vc=14.1=h869be7e_1
-  - vs2015_runtime=14.16.27012=h30e32a0_2
-  - wcwidth=0.2.5=pyh9f0ad1d_2
-  - webencodings=0.5.1=py_1
-  - wheel=0.36.0=pyhd3deb0d_0
-  - widgetsnbextension=3.5.1=py38haa244fe_4
-  - win_inet_pton=1.1.0=py38h32f6830_1
-  - wincertstore=0.2=py38h32f6830_1005
-  - winpty=0.4.3=4
-  - xarray=0.19.0=pyhd8ed1ab_1
-  - xerces-c=3.2.3=ha925a31_1
-  - xlrd=1.2.0=pyh9f0ad1d_1
-  - xz=5.2.5=h62dcd97_1
-  - yaml=0.2.5=he774522_0
-  - zeromq=4.3.3=h0e60522_3
-  - zict=2.0.0=py_0
-  - zipp=3.4.0=py_0
-  - zlib=1.2.11=h62dcd97_1010
-  - zstd=1.4.5=h1f3a1b7_2
-  - pip:
-    - pyqt5-sip==4.19.18
-    - pyqtchart==5.12
-    - pyqtwebengine==5.12.1
-prefix: C:\Users\groen_fe\.conda\envs\igraph
-
-=======
-  - osmnx=0.16.2
-  - scipy=1.5.3
-  - tqdm=4.61.2
-  - click=7.1.2
-  - geopy=2.0.0
-  - networkx=2.5
-  - numpy=1.19.4
-  - gdal=3.1.4
-  - bokeh=2.2.3
-  - cartopy=0.18.0
-  - fiona=1.8.18
-  - geojson=2.5.0
-  - geopandas=0.8.1
-  - geos=3.8.1
-  - matplotlib=3.3.3
-  - pandas=1.1.4
-  - python-igraph=0.8.3
-  - rasterio=1.1.8
-  - rioxarray=0.1.1
-  - rtree=0.9.4
-  - scikit-learn=0.24.0
-  - shapely=1.7
-  - setuptools=49.6.0
-  - shapely=1.7.1
-  - xarray=0.19.0
-  - xlrd=1.2.0
-
->>>>>>> 0da7dbaa
+name: igraph
+channels:
+  - conda-forge
+  - defaults
+dependencies:
+  - osmnx=0.16.2
+  - scipy=1.5.3
+  - tqdm=4.61.2
+  - click=7.1.2
+  - geopy=2.0.0
+  - networkx=2.5
+  - numpy=1.19.4
+  - gdal=3.1.4
+  - bokeh=2.2.3
+  - cartopy=0.18.0
+  - fiona=1.8.18
+  - geojson=2.5.0
+  - geopandas=0.8.1
+  - geos=3.8.1
+  - matplotlib=3.3.3
+  - pandas=1.1.4
+  - python-igraph=0.8.3
+  - rasterio=1.1.8
+  - rioxarray=0.1.1
+  - rtree=0.9.4
+  - scikit-learn=0.24.0
+  - shapely=1.7
+  - setuptools=49.6.0
+  - shapely=1.7.1
+  - xarray=0.19.0
+  - xlrd=1.2.0